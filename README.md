# CodexTUI

CodexTUI is a Swift package for building composable terminal user interfaces (TUIs) that feel modern while still embracing the expressiveness of classic ANSI terminals. It layers ergonomic UI primitives on top of reliable input/output streams, letting you quickly assemble menus, status bars, overlays, and scrollable text panes that react to keyboard events in real time.

# AI Notice - added by repo owner
This is an experimental package under development with GPT Codex, it probbaly doesn't work yet and AFAICT some of this README (which it wrote) is wrong

## Why CodexTUI?

Designing fluid TUIs in Swift traditionally requires juggling terminal control sequences, low-level input handling, and complex layout math. CodexTUI consolidates those responsibilities into clear abstractions:

- **Declarative components** such as `Box`, `List`, `Button`, and `Text` form the foundation for larger experiences.
- **Menu and status bars** deliver application chrome with keyboard-activated menu items and dynamic status indicators.
- **Modal overlays** (message boxes, dropdown menus, selection lists, and text entry prompts) capture user intent without leaking keystrokes to the rest of the interface.
- **Scrollable text buffers** make it simple to connect terminal streams or logs to interactive panes.
- **Smart drawing logic** minimizes flicker by only redrawing what has actually changed, even when the terminal is resized.

Together these features offer an ergonomic path to shipping full applications or enhancing existing command-line tools with richer interactivity.

## Package Layout

```
Sources/
├── CodexTUI/        // Core UI primitives, layout helpers, and rendering logic
├── TerminalInput/   // Abstractions around keyboard input, key chords, and focus management
└── TerminalOutput/  // Terminal drawing helpers, color/state tracking, and diffing
Tests/
└── CodexTUITests/   // Unit and integration coverage for layout, rendering, and input handling
```

Each component is designed to be small and composable so the framework resembles a fluent DSL while remaining easy to extend.

## Installation

Add CodexTUI to your project via Swift Package Manager by editing your `Package.swift`:

```swift
// swift-tools-version:5.5
import PackageDescription

let package = Package(
    name: "YourApp",
    platforms: [
        .macOS(.v11)
    ],
    dependencies: [
        .package(url: "https://github.com/your-org/CodexTUI.git", branch: "main")
    ],
    targets: [
        .target(
            name: "YourApp",
            dependencies: [
                .product(name: "CodexTUI", package: "CodexTUI")
            ]
        )
    ]
)
```

Then import the framework where you build your TUI:

```swift
import CodexTUI
```

## Key Concepts

- **Layout primitives** define rectangular regions and handle bounds computation, enabling alignment, padding, and flexible sizing without manually tracking coordinates.
- **Event routing** centralizes keyboard processing so that modal overlays, focused controls, and background panes receive the right events at the right time.
- **Rendering pipeline** collects draw commands, diffs them against the previous frame, and sends only the necessary updates to the terminal, ensuring smooth UI refreshes.
- **Resize awareness** listens for `SIGWINCH` events and recalculates layout before scheduling a redraw.

Understanding these pillars will help you diagnose layout issues, extend widgets, and integrate CodexTUI with other terminal data sources.

## Quick Start Demo

The following minimal example shows how to compose a scene with a menu bar, status bar, and scrolling text buffer using the core CodexTUI types. It also demonstrates how to drive the terminal directly via `TerminalDriver`.

```swift
import CodexTUI
import Dispatch
import Foundation
import TerminalInput

final class DemoApplication {
  private let driver    : TerminalDriver
  private let logBuffer : TextBuffer
  private let waitGroup : DispatchSemaphore

  private static let timestampFormatter : DateFormatter = {
    let formatter = DateFormatter()
    formatter.dateStyle = .short
    formatter.timeStyle = .medium
    return formatter
  }()

  init () {
    let theme = Theme.codex

    logBuffer = TextBuffer(
      identifier    : FocusIdentifier("log"),
      lines         : [
        "CodexTUI quick start",
        "Press any key to log it.",
        "Press ESC to exit."
      ],
      style         : theme.contentDefault,
      highlightStyle: theme.highlight,
      isInteractive : true
    )

    waitGroup = DispatchSemaphore(value: 0)

    let menuBar = MenuBar(
      items            : [
<<<<<<< HEAD
        MenuItem(title: "File", activationKey: MenuActivationKey(character: "f"), alignment: .leading, isHighlighted: true),
        MenuItem(title: "Help", activationKey: MenuActivationKey(character: "h"), alignment: .trailing)
=======
        MenuItem(title: "File", activationKey: MenuActivationKey(character: "f", requiresAlt: true), alignment: .leading, isHighlighted: true),
        MenuItem(title: "Help", activationKey: MenuActivationKey(character: "h", requiresAlt: true), alignment: .trailing)
>>>>>>> 70628db9
      ],
      style            : theme.menuBar,
      highlightStyle   : theme.highlight,
      dimHighlightStyle: theme.dimHighlight
    )

    let statusBar = StatusBar(
      items: [
        StatusItem(text: "ESC closes the demo"),
        StatusItem(text: DemoApplication.timestamp(), alignment: .trailing)
      ],
      style: theme.statusBar
    )

    let focusChain = FocusChain()
    focusChain.register(node: logBuffer.focusNode())

    let configuration = SceneConfiguration(
      theme       : theme,
      environment : EnvironmentValues(contentInsets: EdgeInsets(top: 1, leading: 2, bottom: 1, trailing: 2))
    )

    let scene = Scene.standard(
      menuBar     : menuBar,
      content     : AnyWidget(logBuffer),
      statusBar   : statusBar,
      configuration: configuration,
      focusChain  : focusChain
    )

    driver = CodexTUI.makeDriver(scene: scene)

    driver.onKeyEvent = { [weak self] token in
      self?.handle(token: token)
    }
  }

  func run () {
    driver.start()
    waitGroup.wait()
  }

  private func handle ( token: TerminalInput.Token ) {
    switch token {
      case .escape                  :
        driver.stop()
        waitGroup.signal()

      case .text(let string)                   :
        guard string.count == 1, let character = string.first else { return }
        logBuffer.append(line: "Key pressed: \(character)")
        driver.redraw()

      default                       :
        break
    }
  }

  private static func timestamp () -> String {
    return timestampFormatter.string(from: Date())
  }
}

DemoApplication().run()
```

This sample demonstrates:

- Instantiating `MenuBar` and `StatusBar` with the active theme's colour pairs.
- Registering a focusable `TextBuffer` and embedding it inside a standard `Scene`.
- Bootstrapping a `TerminalDriver` using `CodexTUI.makeDriver(scene:)`.
- Responding to keyboard events manually, including triggering redraws and graceful shutdown.
- Keeping the process alive with a `DispatchSemaphore` until the user exits.

## Building and Running CodexTUIDemo

The repository ships with an executable target, `CodexTUIDemo`, that assembles the widgets above into a fully working sample app. You can build and run it directly from the command line:

1. Build the executable (use `-c release` for an optimized binary):

   ```sh
   swift build --product CodexTUIDemo
   # or
   swift build -c release --product CodexTUIDemo
   ```

2. Launch the demo in a terminal that supports raw keyboard input and ANSI colours:

   ```sh
   swift run CodexTUIDemo
   # or run the release binary
   .build/release/CodexTUIDemo
   ```

3. Interact with the interface:
   - Press any key to append log entries to the scroll buffer.
   - Use the highlighted accelerator keys to activate menu items.
   - Press `ESC` to exit cleanly.

Running inside a full-featured terminal (Terminal.app, iTerm2, or a modern Linux terminal emulator) ensures the demo can switch the terminal into raw mode, display colours, and respond to window-resize events properly.

## Documentation & Further Reading

- Explore the [`Sources/CodexTUI`](Sources/CodexTUI) directory for the full set of widgets and layout primitives.
- Check [`Tests/CodexTUITests`](Tests/CodexTUITests) for usage patterns and reference assertions when extending functionality.
- Review [`STYLERULES.md`](STYLERULES.md) to align with the project's code style when contributing.
- Browse the open issues and discussions to learn about ongoing development priorities and architectural decisions.

## Contributing

Contributions are welcome! Please open issues for bugs or feature requests, fork the repository, and submit pull requests. Remember to run the test suite and follow the style rules outlined above.

## License

CodexTUI is released under the MIT License. See [LICENSE](LICENSE) for details.<|MERGE_RESOLUTION|>--- conflicted
+++ resolved
@@ -113,13 +113,8 @@
 
     let menuBar = MenuBar(
       items            : [
-<<<<<<< HEAD
         MenuItem(title: "File", activationKey: MenuActivationKey(character: "f"), alignment: .leading, isHighlighted: true),
         MenuItem(title: "Help", activationKey: MenuActivationKey(character: "h"), alignment: .trailing)
-=======
-        MenuItem(title: "File", activationKey: MenuActivationKey(character: "f", requiresAlt: true), alignment: .leading, isHighlighted: true),
-        MenuItem(title: "Help", activationKey: MenuActivationKey(character: "h", requiresAlt: true), alignment: .trailing)
->>>>>>> 70628db9
       ],
       style            : theme.menuBar,
       highlightStyle   : theme.highlight,
