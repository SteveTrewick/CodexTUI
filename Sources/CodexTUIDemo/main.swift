--- conflicted
+++ resolved
@@ -36,20 +36,12 @@
     menuBar = MenuBar(
       items            : [
         MenuItem ( title: "File",
-<<<<<<< HEAD
                    activationKey: MenuActivationKey(character: "f"),
-=======
-                   activationKey: MenuActivationKey(character: "f", requiresAlt: true),
->>>>>>> 70628db9
                    alignment    : .leading,
                    isHighlighted: true
         ),
         MenuItem ( title: "Help",
-<<<<<<< HEAD
                    activationKey: MenuActivationKey(character: "h"),
-=======
-                   activationKey: MenuActivationKey(character: "h", requiresAlt: true ),
->>>>>>> 70628db9
                    alignment: .trailing
       )
       ],
@@ -95,14 +87,9 @@
     waitGroup.wait()
   }
 
-<<<<<<< HEAD
   private func handle ( event: KeyEvent ) {
     if let token = activationToken(for: event),
        let item  = menuBar.items.first(where: { $0.matches(token: token) }) {
-=======
-  private func handle ( token: TerminalInput.Token ) {
-    if let item = menuBar.items.first(where: { $0.matches(token: token) }) {
->>>>>>> 70628db9
       logBuffer.append(line: "Activated menu item: \(item.title)")
       driver.redraw()
       return
